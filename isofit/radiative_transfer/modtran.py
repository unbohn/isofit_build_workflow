#! /usr/bin/env python3
#
#  Copyright 2018 California Institute of Technology
#
#  Licensed under the Apache License, Version 2.0 (the "License");
#  you may not use this file except in compliance with the License.
#  You may obtain a copy of the License at
#
#      http://www.apache.org/licenses/LICENSE-2.0
#
#  Unless required by applicable law or agreed to in writing, software
#  distributed under the License is distributed on an "AS IS" BASIS,
#  WITHOUT WARRANTIES OR CONDITIONS OF ANY KIND, either express or implied.
#  See the License for the specific language governing permissions and
#  limitations under the License.
#
# ISOFIT: Imaging Spectrometer Optimal FITting
# Authors: David R Thompson, david.r.thompson@jpl.nasa.gov
#          Nimrod Carmon, nimrod.carmon@jpl.nasa.gov
#

import json
import logging
import os
import re
import subprocess
from copy import deepcopy
from sys import platform

import numpy as np
import scipy.interpolate
import scipy.stats

from isofit.configs.sections.radiative_transfer_config import (
    RadiativeTransferEngineConfig,
)
from isofit.radiative_transfer.radiative_transfer_engine import RadiativeTransferEngine

from ..core.common import json_load_ascii, recursive_replace
from ..radiative_transfer.look_up_tables import FileExistsError

Logger = logging.getLogger(__file__)

### Variables ###

eps = 1e-5  # used for finite difference derivative calculations
tropopause_altitude_km = 17.0

### Classes ###


class ModtranRT(RadiativeTransferEngine):
    """A model of photon transport including the atmosphere."""

    def __init__(self, engine_config: RadiativeTransferEngineConfig, **kwargs):
        """."""

        super().__init__(engine_config, **kwargs)

        flt_name = "wavelengths_{}_{}_{}.flt".format(
            engine_config.engine_name, self.wl[0], self.wl[-1]
        )
        self.filtpath = os.path.join(self.lut_dir, flt_name)
        self.template = deepcopy(
            json_load_ascii(engine_config.template_file)["MODTRAN"]
        )

        # Insert aerosol templates, if specified
        if engine_config.aerosol_model_file is not None:
            self.template[0]["MODTRANINPUT"]["AEROSOLS"] = deepcopy(
                json_load_ascii(engine_config.aerosol_template_file)
            )

        # Insert aerosol data, if specified
        if engine_config.aerosol_model_file is not None:
            aer_data = np.loadtxt(engine_config.aerosol_model_file)
            self.aer_wl = aer_data[:, 0]
            aer_data = np.transpose(aer_data[:, 1:])
            self.naer = int(len(aer_data) / 3)
            aer_absc, aer_extc, aer_asym = [], [], []
            for i in range(self.naer):
                aer_extc.append(aer_data[i * 3])
                aer_absc.append(aer_data[i * 3 + 1])
                aer_asym.append(aer_data[i * 3 + 2])
            self.aer_absc = np.array(aer_absc)
            self.aer_extc = np.array(aer_extc)
            self.aer_asym = np.array(aer_asym)

        # Determine whether we are using the three run or single run strategy
        self.multipart_transmittance = engine_config.multipart_transmittance

        self.last_point_looked_up = np.zeros(self.n_point)
        self.last_point_lookup_values = np.zeros(self.n_point)

    def load_tp6(self, tp6_file):
        """Load a '.tp6' file. This contains the solar geometry. We
        Return cosine of mean solar zenith."""

        with open(tp6_file, "r") as f:
            ts, te = -1, -1  # start and end indices
            lines = []
            while len(lines) == 0 or len(lines[-1]) > 0:
                try:
                    lines.append(f.readline())
                except UnicodeDecodeError:
                    pass

            for i, line in enumerate(lines):
                if "SINGLE SCATTER SOLAR" in line:
                    ts = i + 5
                if ts >= 0 and len(line) < 5:
                    te = i
                    break
            if ts < 0:
                logging.error("%s is missing solar geometry" % tp6_file)
                raise ValueError("%s is missing solar geometry" % tp6_file)
        szen = np.array([float(lines[i].split()[3]) for i in range(ts, te)]).mean()
        return szen

    def load_chn(self, chnfile, coszen):
        """Load a '.chn' output file and parse critical coefficient vectors.

           These are:
             * wl      - wavelength vector
             * sol_irr - solar irradiance
             * sphalb  - spherical sky albedo at surface
             * transm  - diffuse and direct transmission along the
                          sun-ground-sensor path
             * transup - transmission along the ground-sensor path only

           If the "multipart transmittance" option is active, we will use
           a combination of two MODTRAN runs to estimate the following
           additional quantities:
             * t_down_dir - direct downwelling transmittance
             * t_down_dif - diffuse downwelling transmittance
             * t_up_dir   - direct upwelling transmittance
             * t_up_dif   - diffuse upwelling transmittance

        !!!!!!!!!!!!!!!!!!!!!!!!!!!!!!!!!!!!!!!!!!!!!!!!!!!!!!!!!!!!!!!!!
         Be careful with these! They are to be used only by the
         modtran_tir functions because MODTRAN must be run with a
         reflectivity of 1 for them to be used in the RTM defined
         in radiative_transfer.py.

         * thermal_upwelling - atmospheric path radiance
         * thermal_downwelling - sky-integrated thermal path radiance
             reflected off the ground and back into the sensor.

        !!!!!!!!!!!!!!!!!!!!!!!!!!!!!!!!!!!!!!!!!!!!!!!!!!!!!!!!!!!!!!!!!

        We parse them one wavelength at a time."""
        with open(chnfile) as f:
            sols, transms, sphalbs, wls, rhoatms, transups = [], [], [], [], [], []
            t_down_dirs, t_down_difs, t_up_dirs, t_up_difs = [], [], [], []
            grnd_rflts_1, drct_rflts_1, grnd_rflts_2, drct_rflts_2 = [], [], [], []
            transm_dirs, transm_difs, widths = [], [], []
            lp_0, lp_1, lp_2 = [], [], []
            thermal_upwellings, thermal_downwellings = [], []
            lines = f.readlines()
            nheader = 5

            # Mark header and data segments
            nwl = len(self.wl)
            case = -np.ones(nheader * 3 + nwl * 3)
            case[nheader : (nheader + nwl)] = 0
            case[(nheader * 2 + nwl) : (nheader * 2 + nwl * 2)] = 1
            case[(nheader * 3 + nwl * 2) : (nheader * 3 + nwl * 3)] = 2

            for i, line in enumerate(lines):
                # exclude headers
                if case[i] < 0:
                    continue

                # Columns 1 and 2 can touch for large datasets.
                # Since we don't care about the values, we overwrite the
                # character to the left of column 1 with a space so that
                # we can use simple space-separated parsing later and
                # preserve data indices.
                line = line[:17] + " " + line[18:]

                # parse data out of each line in the MODTRAN output
                toks = re.findall(r"[\S]+", line.strip())
                wl, wid = float(toks[0]), float(toks[8])  # nm
                self.solar_irr = (
                    float(toks[18]) * 1e6 * np.pi / wid / coszen
                )  # uW/nm/sr/cm2
                rdnatm = float(toks[4]) * 1e6  # uW/nm/sr/cm2
                rhoatm = rdnatm * np.pi / (self.solar_irr * coszen)
                sphalb = float(toks[23])
                A_coeff = float(toks[21])
                B_coeff = float(toks[22])
                transm = A_coeff + B_coeff
                transup = float(toks[24])

                # Be careful with these! See note in function comments above
                thermal_emission = float(toks[11])
                thermal_scatter = float(toks[12])
                thermal_upwelling = (
                    (thermal_emission + thermal_scatter) / wid * 1e6
                )  # uW/nm/sr/cm2

                # Be careful with these! See note in function comments above
                # grnd_rflt already includes ground-to-sensor transmission
                grnd_rflt = (
                    float(toks[16]) * 1e6
                )  # ground reflected radiance (direct+diffuse+multiple scattering)
                drct_rflt = (
                    float(toks[17]) * 1e6
                )  # same as 16 but only on the sun->surface->sensor path (only direct)
                path_rdn = (
                    float(toks[14]) * 1e6 + float(toks[15]) * 1e6
                )  # The sum of the (1) single scattering and (2) multiple scattering
                thermal_downwelling = grnd_rflt / wid  # uW/nm/sr/cm2

                if case[i] == 0:
                    sols.append(self.solar_irr)  # solar irradiance
                    transms.append(transm)  # total transmittance
                    sphalbs.append(sphalb)  # spherical albedo
                    rhoatms.append(rhoatm)  # atmospheric reflectance
                    transups.append(transup)  # upwelling direct transmittance
                    transm_dirs.append(A_coeff)  # total direct transmittance
                    transm_difs.append(B_coeff)  # total diffuse transmittance
                    widths.append(wid)  # channel width in nm
                    lp_0.append(path_rdn)  # path radiance of zero surface reflectance
                    thermal_upwellings.append(thermal_upwelling)
                    thermal_downwellings.append(thermal_downwelling)
                    wls.append(wl)  # wavelengths in nm

                elif case[i] == 1:
                    grnd_rflts_1.append(grnd_rflt)  # total ground reflected radiance
                    drct_rflts_1.append(
                        drct_rflt
                    )  # direct path ground reflected radiance
                    lp_1.append(
                        path_rdn
                    )  # path radiance (sum of single and multiple scattering)

                elif case[i] == 2:
                    grnd_rflts_2.append(grnd_rflt)  # total ground reflected radiance
                    drct_rflts_2.append(
                        drct_rflt
                    )  # direct path ground reflected radiance
                    lp_2.append(
                        path_rdn
                    )  # path radiance (sum of single and multiple scattering)

        if self.multipart_transmittance:
            (
                t_down_dirs,
                t_down_difs,
                t_up_dirs,
                t_up_difs,
                sphalbs,
<<<<<<< HEAD
            ) = self.two_albedo_method_old(
=======
            ) = self.two_albedo_methodv1(
>>>>>>> 30d398be
                transups=transups,
                drct_rflts_1=drct_rflts_1,
                grnd_rflts_1=grnd_rflts_1,
                grnd_rflts_2=grnd_rflts_2,
                lp_1=lp_1,
                lp_2=lp_2,
                coszen=coszen,
                widths=widths,
            )
        else:
            # If classic singlepart transmittance is used,
            # we store total transmittance ((down direct + down diffuse) * (up direct + up diffuse))
            # under the diffuse down transmittance key (transm_down_dif) to ensure consistency
            # Tokens[24] contains only the direct upward transmittance,
            # so we store it under the direct upward transmittance key (transm_up_dir)
            # ToDo: remove in future versions and enforce the use of multipart transmittance
            t_down_difs = transms
            t_up_dirs = transups

        params = [
            np.array(i)
            for i in [
                wls,
                sols,
                rhoatms,
                sphalbs,
                t_down_dirs,
                t_down_difs,
                t_up_dirs,
                t_up_difs,
                thermal_upwellings,
                thermal_downwellings,
            ]
        ]

        return tuple(params)

    def modtran_driver(self, overrides):
        """Write a MODTRAN 6.0 input file."""

        param = deepcopy(self.template)

        if hasattr(self, "aer_absc"):
            fracs = np.zeros((self.naer))

        if "IPARM" not in param[0]["MODTRANINPUT"]["GEOMETRY"]:
            raise AttributeError("MODTRAN template requires an IPARM specification")

        if param[0]["MODTRANINPUT"]["GEOMETRY"]["ITYPE"] != 3:
            raise AttributeError("Currently unsupported modtran ITYPE specification")

        # Geometry values that depend on IPARM
        if (
            param[0]["MODTRANINPUT"]["GEOMETRY"]["IPARM"] == 12
            and "GMTIME" in overrides.keys()
        ):
            raise AttributeError(
                "GMTIME in MODTRAN driver overrides, but IPARM set to 12.  Check"
                " modtran template."
            )
        elif param[0]["MODTRANINPUT"]["GEOMETRY"]["IPARM"] == 11 and {
            "solar_azimuth",
            "solaz",
            "solar_zenith",
            "solzen",
        }.intersection(set(overrides.keys())):
            raise AttributeError(
                "Solar geometry (solar az/azimuth zen/zenith) is specified, but IPARM"
                " is set to 12.  Check MODTRAN template"
            )

        if {"PARM1", "PARM2"}.intersection(set(overrides.keys())):
            raise AttributeError(
                "PARM1 and PARM2 keys not supported as LUT dimensions.  Please use"
                " either solar_azimuth/solaz or solar_zenith/solzen"
            )

        # Perform overrides
        for key, val in overrides.items():
            recursive_replace(param, key, val)

            if key.startswith("AER"):
                i = int(key.split("_")[-1])
                fracs[i] = val

            elif key in ["EXT550", "AOT550", "AOD550"]:
                # MODTRAN 6.0 convention treats negative visibility as AOT550
                recursive_replace(param, "VIS", -val)

            elif key == "FILTNM":
                param[0]["MODTRANINPUT"]["SPECTRAL"]["FILTNM"] = val

            elif key == "FILTNM":
                param[0]["MODTRANINPUT"]["SPECTRAL"]["FILTNM"] = val

            # Geometry parameters we want to populate even if unassigned
            elif key in ["H1ALT", "IDAY", "TRUEAZ", "OBSZEN", "GMTIME"]:
                param[0]["MODTRANINPUT"]["GEOMETRY"][key] = val

            elif key == "AIRT_DELTA_K":
                # If there is no profile already provided ...
                if (
                    param[0]["MODTRANINPUT"]["ATMOSPHERE"]["MODEL"]
                    != "ATM_USER_ALT_PROFILE"
                ):
                    # MODTRAN cannot accept a ground altitude above 6 km, so keep all layers after that
                    gndalt = param[0]["MODTRANINPUT"]["SURFACE"]["GNDALT"]

                    # E.g.: [1.5, 2, 3, 4, 5]
                    low_altitudes = [gndalt] + list(
                        np.arange(6 - np.ceil(gndalt)) + np.ceil(gndalt)
                    )

                    # MODTRAN cannot accept a ground altitude above 6 km, so keep all layers after that
                    hi_altitudes = [
                        6.0,
                        7.0,
                        8.0,
                        9.0,
                        10.0,
                        11.0,
                        12.0,
                        13.0,
                        14.0,
                        15.0,
                        16.0,
                        17.0,
                        18.0,
                        19.0,
                        20.0,
                        21.0,
                        22.0,
                        23.0,
                        24.0,
                        25.0,
                        30.0,
                        35.0,
                        40.0,
                        45.0,
                        50.0,
                        55.0,
                        60.0,
                        70.0,
                        80.0,
                        100.0,
                    ]

                    altitudes = (
                        low_altitudes + hi_altitudes
                    )  # Append lists, don't add altitudes!

                    prof_unt_tdelta_kelvin = np.where(
                        np.array(altitudes) <= tropopause_altitude_km, val, 0
                    )

                    altitude_dict = {
                        "TYPE": "PROF_ALTITUDE",
                        "UNITS": "UNT_KILOMETERS",
                        "PROFILE": altitudes,
                    }
                    delta_kelvin_dict = {
                        "TYPE": "PROF_TEMPERATURE",
                        "UNITS": "UNT_TDELTA_KELVIN",
                        "PROFILE": prof_unt_tdelta_kelvin.tolist(),
                    }

                    param[0]["MODTRANINPUT"]["ATMOSPHERE"][
                        "MODEL"
                    ] = "ATM_USER_ALT_PROFILE"
                    param[0]["MODTRANINPUT"]["ATMOSPHERE"]["NPROF"] = 2
                    param[0]["MODTRANINPUT"]["ATMOSPHERE"]["NLAYERS"] = len(altitudes)
                    param[0]["MODTRANINPUT"]["ATMOSPHERE"]["PROFILES"] = [
                        altitude_dict,
                        delta_kelvin_dict,
                    ]

                else:  # A profile is already provided, assume that it includes PROF_ALTITUDE
                    nprof = param[0]["MODTRANINPUT"]["ATMOSPHERE"]["NPROF"]
                    profile_types = []
                    for i in range(nprof):
                        profile_types.append(
                            param[0]["MODTRANINPUT"]["ATMOSPHERE"]["PROFILES"][i][
                                "TYPE"
                            ]
                        )

                    ind_prof_altitude = profile_types.index("PROF_ALTITUDE")
                    prof_altitude = np.array(
                        param[0]["MODTRANINPUT"]["ATMOSPHERE"]["PROFILES"][
                            ind_prof_altitude
                        ]["PROFILE"]
                    )

                    if "PROF_TEMPERATURE" in profile_types:
                        # If a temperature profile already exists, then we must add the temperature delta to that
                        # as MODTRAN apparently does not allow have both an offset and a specified temperature
                        ind_prof_temperature = profile_types.index("PROF_TEMPERATURE")
                        prof_temperature = np.array(
                            param[0]["MODTRANINPUT"]["ATMOSPHERE"]["PROFILES"][
                                ind_prof_temperature
                            ]["PROFILE"]
                        )
                        prof_temperature = np.where(
                            prof_altitude <= tropopause_altitude_km,
                            prof_temperature + val,
                            prof_temperature,
                        )
                        param[0]["MODTRANINPUT"]["ATMOSPHERE"]["PROFILES"][
                            ind_prof_temperature
                        ]["PROFILE"] = prof_temperature.tolist()

                    else:
                        # If a temperature profile does not exist, then use UNT_TDELTA_KELVIN
                        prof_unt_tdelta_kelvin = np.where(
                            prof_altitude <= tropopause_altitude_km, val, 0.0
                        )
                        prof_unt_tdelta_kelvin_dict = {
                            "TYPE": "PROF_TEMPERATURE",
                            "UNITS": "UNT_TDELTA_KELVIN",
                            "PROFILE": prof_unt_tdelta_kelvin.tolist(),
                        }
                        param[0]["MODTRANINPUT"]["ATMOSPHERE"]["PROFILES"].append(
                            prof_unt_tdelta_kelvin_dict
                        )
                        param[0]["MODTRANINPUT"]["ATMOSPHERE"]["NPROF"] = nprof + 1

            # Surface parameters we want to populate even if unassigned
            elif key in ["GNDALT"]:
                param[0]["MODTRANINPUT"]["SURFACE"][key] = val

            elif key in ["solar_azimuth", "solaz"]:
                if "TRUEAZ" not in param[0]["MODTRANINPUT"]["GEOMETRY"]:
                    raise AttributeError(
                        "Cannot have solar azimuth in LUT without specifying TRUEAZ. "
                        " Use RELAZ instead."
                    )
                param[0]["MODTRANINPUT"]["GEOMETRY"]["PARM1"] = (
                    param[0]["MODTRANINPUT"]["GEOMETRY"]["TRUEAZ"] - val + 180
                )

            elif key in ["solar_zenith", "solzen"]:
                param[0]["MODTRANINPUT"]["GEOMETRY"]["PARM2"] = abs(val)

            # elif key in ['altitude_km']

            # elif key in ['altitude_km']

            elif key in ["DISALB", "NAME"]:
                recursive_replace(param, key, val)
            elif key in param[0]["MODTRANINPUT"]["ATMOSPHERE"].keys():
                recursive_replace(param, key, val)
            else:
                raise AttributeError(
                    "Unsupported MODTRAN parameter {} specified".format(key)
                )

        # For custom aerosols, specify final extinction and absorption
        # MODTRAN 6.0 convention treats negative visibility as AOT550
        if hasattr(self, "aer_absc"):
            total_aot = fracs.sum()
            recursive_replace(param, "VIS", -total_aot)
            total_extc = self.aer_extc.T.dot(fracs)
            total_absc = self.aer_absc.T.dot(fracs)
            norm_fracs = fracs / (fracs.sum())
            total_asym = self.aer_asym.T.dot(norm_fracs)

            # Normalize to 550 nm
            total_extc550 = scipy.interpolate.interp1d(self.aer_wl, total_extc)(0.55)
            lvl0 = param[0]["MODTRANINPUT"]["AEROSOLS"]["IREGSPC"][0]
            lvl0["NARSPC"] = len(self.aer_wl)
            lvl0["VARSPC"] = [float(v) for v in self.aer_wl]
            lvl0["ASYM"] = [float(v) for v in total_asym]
            lvl0["EXTC"] = [float(v) / total_extc550 for v in total_extc]
            lvl0["ABSC"] = [float(v) / total_extc550 for v in total_absc]

        if self.multipart_transmittance:
            const_rfl = np.array(np.array(self.test_rfls) * 100, dtype=int)
            # Here we copy the original config and just change the surface reflectance
            param[0]["MODTRANINPUT"]["CASE"] = 0
            param[0]["MODTRANINPUT"]["SURFACE"]["SURFP"][
                "CSALB"
            ] = f"LAMB_CONST_{const_rfl[0]}_PCT"
            param1 = deepcopy(param[0])
            param1["MODTRANINPUT"]["CASE"] = 1
            param1["MODTRANINPUT"]["SURFACE"]["SURFP"][
                "CSALB"
            ] = f"LAMB_CONST_{const_rfl[1]}_PCT"
            param.append(param1)
            param2 = deepcopy(param[0])
            param2["MODTRANINPUT"]["CASE"] = 2
            param2["MODTRANINPUT"]["SURFACE"]["SURFP"][
                "CSALB"
            ] = f"LAMB_CONST_{const_rfl[2]}_PCT"
            param.append(param2)

        return json.dumps({"MODTRAN": param}), param

    def check_modtran_water_upperbound(self) -> float:
        """Check to see what the max water vapor values is at the first point in the LUT

        Returns:
            float: max water vapor value, or None if test fails
        """
        point = np.array([x[-1] for x in self.lut_grids])

        # Set the H2OSTR value as arbitrarily high - 50 g/cm2 in this case
        point[self.lut_names.index("H2OSTR")] = 50

        filebase = os.path.join(self.lut_dir, "H2O_bound_test")
        cmd = self.rebuild_cmd(point, filebase)

        # Run MODTRAN for up to 10 seconds - this should be plenty of time
        if os.path.isdir(self.lut_dir) is False:
            os.mkdir(self.lut_dir)
        try:
            subprocess.call(cmd, shell=True, timeout=10, cwd=self.lut_dir)
        except:
            pass

        max_water = None
        with open(
            os.path.join(self.lut_dir, filebase + ".tp6"), errors="ignore"
        ) as tp6file:
            for count, line in enumerate(tp6file):
                if "The water column is being set to the maximum" in line:
                    max_water = line.split(",")[1].strip()
                    max_water = float(max_water.split(" ")[0])
                    break

        return max_water

    def rebuild_cmd(self, point):
        """."""

        filename_base = self.point_to_filename(point)

        vals = dict([(n, v) for n, v in zip(self.lut_names, point)])
        vals["DISALB"] = True
        vals["NAME"] = filename_base
        vals["FILTNM"] = os.path.normpath(self.filtpath)
        modtran_config_str, modtran_config = self.modtran_driver(dict(vals))

        # Check rebuild conditions: LUT is missing or from a different config
        infilename = "LUT_" + filename_base + ".json"
        infilepath = os.path.join(self.lut_dir, "LUT_" + filename_base + ".json")

        if not self.required_results_exist(filename_base):
            rebuild = True
        else:
            # We compare the two configuration files, ignoring names and
            # wavelength paths which tend to be non-portable
            with open(infilepath, "r") as fin:
                current_config = json.load(fin)["MODTRAN"]
                current_config[0]["MODTRANINPUT"]["NAME"] = ""
                modtran_config[0]["MODTRANINPUT"]["NAME"] = ""
                current_config[0]["MODTRANINPUT"]["SPECTRAL"]["FILTNM"] = ""
                modtran_config[0]["MODTRANINPUT"]["SPECTRAL"]["FILTNM"] = ""
                current_str = json.dumps(current_config)
                modtran_str = json.dumps(modtran_config)
                rebuild = modtran_str.strip() != current_str.strip()

        if not rebuild:
            raise FileExistsError("File exists")

        # write_config_file
        with open(infilepath, "w") as f:
            f.write(modtran_config_str)

        # Specify location of the proper MODTRAN 6.0 binary for this OS
        xdir = {"linux": "linux", "darwin": "macos", "windows": "windows"}

        # Generate the CLI path
        cmd = os.path.join(
            self.engine_base_dir, "bin", xdir[platform], "mod6c_cons " + infilename
        )
        return cmd

    def required_results_exist(self, point):

        filename_base = self.point_to_filename(point)
        infilename = os.path.join(self.lut_dir, "LUT_" + filename_base + ".json")
        outchnname = os.path.join(self.lut_dir, filename_base + ".chn")
        outtp6name = os.path.join(self.lut_dir, filename_base + ".tp6")

        if (
            os.path.isfile(infilename)
            and os.path.isfile(outchnname)
            and os.path.isfile(outtp6name)
        ):
            return True
        else:
            return False

    def read_simulation_results(self, point):
        """load_rt()"""

        file_basename = self.point_to_filename(point)
        tp6file = os.path.join(self.lut_dir, file_basename + ".tp6")
        solzen = self.load_tp6(tp6file)
        coszen = np.cos(solzen * np.pi / 180.0)

        chnfile = os.path.join(self.lut_dir, file_basename + ".chn")
        params = self.load_chn(chnfile, coszen)

        # Be careful with the two thermal values! They can only be used in
        # the modtran_tir functions as they require the modtran reflectivity
        # be set to 1 in order to use them in the RTM in radiative_transfer.py.
        # Don't add these to the VSWIR functions!
        names = [
            "wl",
            "solar_irr",
            "rhoatm",
            "sphalb",
            "transm_down_dir",
            "transm_down_dif",
            "transm_up_dir",
            "transm_up_dif",
        ]

        # Don't include the thermal terms in VSWIR runs to avoid incorrect usage
        if self.treat_as_emissive:
            names = names + ["thermal_upwelling", "thermal_downwelling"]

        results_dict = {name: param for name, param in zip(names, params)}
        results_dict["solzen"] = solzen
        results_dict["coszen"] = coszen
        return results_dict

    def wl2flt(self, wavelengths: np.array, fwhms: np.array, outfile: str) -> None:
        """Helper function to generate Gaussian distributions around the
        center wavelengths.

        Args:
            wavelengths: wavelength centers
            fwhms: full width at half max
            outfile: file to write to

        """

        sigmas = fwhms / 2.355
        span = 2.0 * np.abs(wavelengths[1] - wavelengths[0])  # nm
        steps = 101

        with open(outfile, "w") as fout:
            fout.write("Nanometer data for sensor\n")
            for wl, fwhm, sigma in zip(wavelengths, fwhms, sigmas):
                ws = wl + np.linspace(-span, span, steps)
                vs = scipy.stats.norm.pdf(ws, wl, sigma)
                vs = vs / vs[int(steps / 2)]
                wns = 10000.0 / (ws / 1000.0)

                fout.write("CENTER:  %6.2f NM   FWHM:  %4.2f NM\n" % (wl, fwhm))

                for w, v, wn in zip(ws, vs, wns):
                    fout.write(" %9.4f %9.7f %9.2f\n" % (w, v, wn))

<<<<<<< HEAD
=======
    def two_albedo_methodv1(
        self,
        transups: list,
        drct_rflts_1: list,
        grnd_rflts_1: list,
        grnd_rflts_2: list,
        lp_1: list,
        lp_2: list,
        coszen: float,
        widths: list,
    ):
        """This implementation follows Guanter et al. (2009) (DOI:10.1080/01431160802438555),
        with modifications by Nimrod Carmon. It is called the "2-albedo" method, referring to running
        MODTRAN with 2 different surface albedos. Alternatively, one could also run the 3-albedo method,
        which is similar to this one with the single difference where the "path_radiance_no_surface"
        variable is taken from a zero-surface-reflectance MODTRAN run instead of being calculated from
        2 MODTRAN outputs.

        There are a few argument as to why the 2- or 3-albedo methods are beneficial:
        (1) for each grid point on the lookup table you sample MODTRAN 2 or 3 times, i.e., you get
        2 or 3 "data points" for the atmospheric parameter of interest. This in theory allows us
        to use a lower band model resolution for the MODTRAN run, which is much faster, while keeping
        high accuracy. (2) we use the decoupled transmittance products to expand
        the forward model and account for more physics, currently topography and glint.

        Args:
            transups:     upwelling direct transmittance
            drct_rflts_1: direct path ground reflected radiance for reflectance case 1
            grnd_rflts_1: total ground reflected radiance for reflectance case 1
            grnd_rflts_2: total ground reflected radiance for reflectance case 2
            lp_1:         path radiance (sum of single and multiple scattering) for reflectance case 1
            lp_2:         path radiance (sum of single and multiple scattering) for reflectance case 2
            coszen:       cosine of solar zenith angle
            widths:       fwhm of radiative transfer simulations

        Returns:
            t_down_dirs:  downwelling direct transmittance
            t_down_difs:  downwelling diffuse transmittance
            t_up_dirs:    upwelling direct transmittance
            t_up_difs:    upwelling diffuse transmittance
            sphalbs:      atmospheric spherical albedo
        """
        t_up_dirs = np.array(transups)
        direct_ground_reflected_1 = np.array(drct_rflts_1)
        total_ground_reflected_1 = np.array(grnd_rflts_1)
        total_ground_reflected_2 = np.array(grnd_rflts_2)
        path_radiance_1 = np.array(lp_1)
        path_radiance_2 = np.array(lp_2)
        # ToDo: get coszen from LUT and assign as attribute to self
        TOA_Irad = np.array(self.solar_irr) * coszen / np.pi
        rfl_1 = self.test_rfls[0]
        rfl_2 = self.test_rfls[1]

        direct_flux_1 = direct_ground_reflected_1 * np.pi / rfl_1 / t_up_dirs
        global_flux_1 = total_ground_reflected_1 * np.pi / rfl_1 / t_up_dirs

        global_flux_2 = total_ground_reflected_2 * np.pi / rfl_2 / t_up_dirs

        path_radiance_no_surface = (
            rfl_2 * path_radiance_1 * global_flux_2
            - rfl_1 * path_radiance_2 * global_flux_1
        ) / (rfl_2 * global_flux_2 - rfl_1 * global_flux_1)

        # Diffuse upwelling transmittance
        t_up_difs = (
            np.pi
            * (path_radiance_1 - path_radiance_no_surface)
            / (rfl_1 * global_flux_1)
        )

        # Spherical Albedo
        sphalbs = (global_flux_1 - global_flux_2) / (
            rfl_1 * global_flux_1 - rfl_2 * global_flux_2
        )
        direct_flux_radiance = direct_flux_1 / coszen

        global_flux_no_surface = global_flux_1 * (1.0 - rfl_1 * sphalbs)
        diffuse_flux_no_surface = global_flux_no_surface - direct_flux_radiance * coszen

        t_down_dirs = (
            direct_flux_radiance * coszen / np.array(widths) / np.pi
        ) / TOA_Irad
        t_down_difs = (diffuse_flux_no_surface / np.array(widths) / np.pi) / TOA_Irad

        return t_down_dirs, t_down_difs, t_up_dirs, t_up_difs, sphalbs

>>>>>>> 30d398be
    def make_simulation_call(self, point):
        ...


# Version 2.0 of ModtranRT that reimplements the loader functions in an easier to understand format


class ModtranRTv2(ModtranRT):
    @staticmethod
    def parseTokens(tokens: list, coszen: float) -> dict:
        """
        Processes tokens returned by parseLine()

        Parameters
        ----------
        tokens: list
            List of floats returned by parseLine()
        coszen: float
            cos(zenith(filename))

        Returns
        -------
        dict
            Dictionary of calculated values using the tokens list
        """
        irr = tokens[18] * 1e6 * np.pi / tokens[8] / coszen  # uW/nm/sr/cm2

        # fmt: off
        # If classic singlepart transmittance is used,
        # we store total transmittance ((down direct + down diffuse) * (up direct + up diffuse))
        # under the diffuse down transmittance key (transm_down_dif) to ensure consistency
        # Tokens[24] contains only the direct upward transmittance,
        # so we store it under the direct upward transmittance key (transm_up_dir)
        # ToDo: remove in future versions and enforce the use of multipart transmittance
        return {
            'solar_irr'          : irr,       # Solar irradiance
            'wl'                 : tokens[0], # Wavelength
            'rhoatm'             : tokens[4] * 1e6 * np.pi / (irr * coszen), # uW/nm/sr/cm2
            'width'              : tokens[8],
            'thermal_upwelling'  : (tokens[11] + tokens[12]) / tokens[8] * 1e6, # uW/nm/sr/cm2
            'thermal_downwelling': tokens[16] * 1e6 / tokens[8],
            'path_rdn'           : tokens[14] * 1e6 + tokens[15] * 1e6, # The sum of the (1) single scattering and (2) multiple scattering
            'grnd_rflt'          : tokens[16] * 1e6,        # ground reflected radiance (direct+diffuse+multiple scattering)
            'drct_rflt'          : tokens[17] * 1e6,        # same as 16 but only on the sun->surface->sensor path (only direct)
            'transm_down_dif'    : tokens[21] + tokens[22],  # total transmittance (down * up, direct + diffuse)
            'sphalb'             : tokens[23],  # atmospheric spherical albedo
            'transm_up_dir'      : tokens[24],  # upward direct transmittance
        }
        # fmt: on

    @staticmethod
    def parseLine(line: str) -> list:
        """
        Parses a single line of a .chn file into a list of token values

        Parameters
        ----------
        line: str
            Singular data line of a MODTRAN .chn file

        Returns
        -------
        list
            List of floats parsed from the line
        """
        # Fixes issues in large datasets where irrelevant columns touch which breaks parseTokens()
        line = line[:17] + " " + line[18:]

        return [float(match) for match in re.findall(r"(\d\S*)", line)]

    def load_chn(self, file: str, coszen: float, header: int = 5) -> dict:
        """
        Parses a MODTRAN channel file and extracts relevant data

        Parameters
        ----------
        file: str
            Path to a .chn file
        coszen: float
            ...
        header: int, defaults=5
            Number of lines to skip for the header

        Returns
        -------
        chn: dict
            Channel data
        """
        with open(file, "r") as f:
            lines = f.readlines()

        data = [lines[header:]]

        # Determine if this is a multipart transmittance file, break if so
        L = len(lines)
        for N in range(2, 4):  # Currently support 1, 2, and 3 part transmittance files
            # Length of each part
            n = int(L / N)

            # Check if the first line of the next part is the same
            if lines[1] == lines[n + 1]:
                Logger.debug(f"Channel file discovered to be {N} parts: {file}")

                # Parse the lines into N many parts
                data = []
                for i in range(N):
                    j = i + 1
                    data.append(lines[n * i : n * j][header:])

                # No need to check other N sizes
                break
        else:
            Logger.warning(
                "Channel file detected to be a single transmittance, support for this will be dropped in a future version."
                + " Please start using 2 or 3 multipart transmittance files."
            )

        parts = []
        for part, lines in enumerate(data):
            parsed = [self.parseTokens(self.parseLine(line), coszen) for line in lines]

            # Convert from: [{k1: v11, k2: v21}, {k1: v12, k2: v22}]
            #           to: {k1: [v11, v22], k2: [v21, v22]} - as numpy arrays
            combined = {}
            for i, parse in enumerate(parsed):
                for key, value in parse.items():
                    values = combined.setdefault(key, np.full(len(parsed), np.nan))
                    values[i] = value

            parts.append(combined)

        # Single transmittance files will be the first dict in the list, otherwise multiparts use two_albedo_method
        chn = parts[0]
        if len(parts) > 1:
            Logger.debug("Using two albedo method")
            chn = self.two_albedo_method(*parts, coszen, *self.test_rfls)

        return chn

    @staticmethod
    def load_tp6(file):
        """
        Parses relevant information from a tp6 file. Specifically, seeking a
        table in the unstructured text and extracting a column from it.

        Parameters
        ----------
        tp6: str
            tp6 file path
        """
        with open(file, "r") as tp6:
            lines = tp6.readlines()

        if not lines:
            raise ValueError(f"tp6 file is empty: {file}")

        for i, line in enumerate(lines):
            # Table found
            if "SINGLE SCATTER SOLAR" in line:
                i += 5  # Skip header
                break

        # Start at the table
        solzen = []
        for line in lines[i:]:
            split = line.split()

            # End of table
            if not split:
                break

            # Retrieve solar zenith
            solzen.append(float(split[3]))

        if not solzen:
            raise ValueError(f"No solar zenith found in tp6 file: {file}")

        return np.mean(solzen)

    def read_simulation_results(self, point):
        """
        For a given point, parses the tp6 and chn file and returns the data
        """
        file = os.path.join(self.sim_path, self.point_to_filename(point))

        solzen = self.load_tp6(f"{file}.tp6")
        coszen = np.cos(solzen * np.pi / 180.0)
        params = self.load_chn(f"{file}.chn", coszen)

        # Remove thermal terms in VSWIR runs to avoid incorrect usage
        if self.treat_as_emissive is False:
            for key in ["thermal_upwelling", "thermal_downwelling"]:
                if key in params:
                    Logger.debug(
                        f"Deleting key because treat_as_emissive is False: {key}"
                    )
                    del params[key]

        params["solzen"] = solzen
        params["coszen"] = coszen

        return params

    def make_simulation_call(self, point):
        ...


ModtranRT = ModtranRTv2<|MERGE_RESOLUTION|>--- conflicted
+++ resolved
@@ -251,11 +251,7 @@
                 t_up_dirs,
                 t_up_difs,
                 sphalbs,
-<<<<<<< HEAD
-            ) = self.two_albedo_method_old(
-=======
             ) = self.two_albedo_methodv1(
->>>>>>> 30d398be
                 transups=transups,
                 drct_rflts_1=drct_rflts_1,
                 grnd_rflts_1=grnd_rflts_1,
@@ -712,95 +708,6 @@
                 for w, v, wn in zip(ws, vs, wns):
                     fout.write(" %9.4f %9.7f %9.2f\n" % (w, v, wn))
 
-<<<<<<< HEAD
-=======
-    def two_albedo_methodv1(
-        self,
-        transups: list,
-        drct_rflts_1: list,
-        grnd_rflts_1: list,
-        grnd_rflts_2: list,
-        lp_1: list,
-        lp_2: list,
-        coszen: float,
-        widths: list,
-    ):
-        """This implementation follows Guanter et al. (2009) (DOI:10.1080/01431160802438555),
-        with modifications by Nimrod Carmon. It is called the "2-albedo" method, referring to running
-        MODTRAN with 2 different surface albedos. Alternatively, one could also run the 3-albedo method,
-        which is similar to this one with the single difference where the "path_radiance_no_surface"
-        variable is taken from a zero-surface-reflectance MODTRAN run instead of being calculated from
-        2 MODTRAN outputs.
-
-        There are a few argument as to why the 2- or 3-albedo methods are beneficial:
-        (1) for each grid point on the lookup table you sample MODTRAN 2 or 3 times, i.e., you get
-        2 or 3 "data points" for the atmospheric parameter of interest. This in theory allows us
-        to use a lower band model resolution for the MODTRAN run, which is much faster, while keeping
-        high accuracy. (2) we use the decoupled transmittance products to expand
-        the forward model and account for more physics, currently topography and glint.
-
-        Args:
-            transups:     upwelling direct transmittance
-            drct_rflts_1: direct path ground reflected radiance for reflectance case 1
-            grnd_rflts_1: total ground reflected radiance for reflectance case 1
-            grnd_rflts_2: total ground reflected radiance for reflectance case 2
-            lp_1:         path radiance (sum of single and multiple scattering) for reflectance case 1
-            lp_2:         path radiance (sum of single and multiple scattering) for reflectance case 2
-            coszen:       cosine of solar zenith angle
-            widths:       fwhm of radiative transfer simulations
-
-        Returns:
-            t_down_dirs:  downwelling direct transmittance
-            t_down_difs:  downwelling diffuse transmittance
-            t_up_dirs:    upwelling direct transmittance
-            t_up_difs:    upwelling diffuse transmittance
-            sphalbs:      atmospheric spherical albedo
-        """
-        t_up_dirs = np.array(transups)
-        direct_ground_reflected_1 = np.array(drct_rflts_1)
-        total_ground_reflected_1 = np.array(grnd_rflts_1)
-        total_ground_reflected_2 = np.array(grnd_rflts_2)
-        path_radiance_1 = np.array(lp_1)
-        path_radiance_2 = np.array(lp_2)
-        # ToDo: get coszen from LUT and assign as attribute to self
-        TOA_Irad = np.array(self.solar_irr) * coszen / np.pi
-        rfl_1 = self.test_rfls[0]
-        rfl_2 = self.test_rfls[1]
-
-        direct_flux_1 = direct_ground_reflected_1 * np.pi / rfl_1 / t_up_dirs
-        global_flux_1 = total_ground_reflected_1 * np.pi / rfl_1 / t_up_dirs
-
-        global_flux_2 = total_ground_reflected_2 * np.pi / rfl_2 / t_up_dirs
-
-        path_radiance_no_surface = (
-            rfl_2 * path_radiance_1 * global_flux_2
-            - rfl_1 * path_radiance_2 * global_flux_1
-        ) / (rfl_2 * global_flux_2 - rfl_1 * global_flux_1)
-
-        # Diffuse upwelling transmittance
-        t_up_difs = (
-            np.pi
-            * (path_radiance_1 - path_radiance_no_surface)
-            / (rfl_1 * global_flux_1)
-        )
-
-        # Spherical Albedo
-        sphalbs = (global_flux_1 - global_flux_2) / (
-            rfl_1 * global_flux_1 - rfl_2 * global_flux_2
-        )
-        direct_flux_radiance = direct_flux_1 / coszen
-
-        global_flux_no_surface = global_flux_1 * (1.0 - rfl_1 * sphalbs)
-        diffuse_flux_no_surface = global_flux_no_surface - direct_flux_radiance * coszen
-
-        t_down_dirs = (
-            direct_flux_radiance * coszen / np.array(widths) / np.pi
-        ) / TOA_Irad
-        t_down_difs = (diffuse_flux_no_surface / np.array(widths) / np.pi) / TOA_Irad
-
-        return t_down_dirs, t_down_difs, t_up_dirs, t_up_difs, sphalbs
-
->>>>>>> 30d398be
     def make_simulation_call(self, point):
         ...
 
