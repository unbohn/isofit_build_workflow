--- conflicted
+++ resolved
@@ -1383,22 +1383,8 @@
             elevation_lut_grid - the elevation look up table, based on globals and values from location file
     """
 
-<<<<<<< HEAD
-    loc_dataset = gdal.Open(loc_file, gdal.GA_ReadOnly)
-
-    loc_data = np.zeros(
-        (loc_dataset.RasterCount, loc_dataset.RasterYSize, loc_dataset.RasterXSize)
-    )
-    for line in range(loc_dataset.RasterYSize):
-        # Read line in
-        loc_data[:, line : line + 1, :] = loc_dataset.ReadAsArray(
-            0, line, loc_dataset.RasterXSize, 1
-        )
-
-=======
     loc_dataset = envi.open(envi_header(loc_file), loc_file)
     loc_data = loc_dataset.open_memmap(interleave="bsq", writable=False)
->>>>>>> 6cd85c0e
     valid = np.logical_not(np.any(loc_data == nodata_value, axis=0))
 
     use_trim = trim_lines != 0 and valid.shape[0] > trim_lines * 2
