#! /usr/bin/env python
#
#  Copyright 2018 California Institute of Technology
#
#  Licensed under the Apache License, Version 2.0 (the "License");
#  you may not use this file except in compliance with the License.
#  You may obtain a copy of the License at
#
#      http://www.apache.org/licenses/LICENSE-2.0
#
#  Unless required by applicable law or agreed to in writing, software
#  distributed under the License is distributed on an "AS IS" BASIS,
#  WITHOUT WARRANTIES OR CONDITIONS OF ANY KIND, either express or implied.
#  See the License for the specific language governing permissions and
#  limitations under the License.
#
# ISOFIT: Imaging Spectrometer Optimal FITting
# Author: David R Thompson, david.r.thompson@jpl.nasa.gov
#         Adam Erickson, adam.m.erickson@nasa.gov
#


### Variables ###

name = 'isofit'
<<<<<<< HEAD
__version__ = '1.4.0'
=======

__version__ = '1.3.1'

jit_enabled = True

warnings_enabled = False


### Classes ###

class conditional_decorator(object):
    """Decorator class to conditionally apply a decorator to a function definition.

    Attributes
    ----------
    decorator : object
        a decorator to conditionally apply to the funcion
    condition : bool
        a boolean indicating whether the condition is met
    """

    def __init__(self, dec, condition, **kwargs):
        """
        Parameters
        ----------
        dec : object
            a decorator to conditionally apply to the funcion
        condition : bool
            a boolean indicating whether the condition is met
        """

        self.decorator = dec
        self.condition = condition
        self.kwargs = kwargs

    def __call__(self, func):
        """
        Parameters
        ----------
        func : object
            a function to return with or without a decorator

        Returns
        -------
        object
            original function without decorator if condition is unmet
        """

        if not self.condition:
            return func
        return self.decorator(func, **self.kwargs)
>>>>>>> 5616ec4c
<|MERGE_RESOLUTION|>--- conflicted
+++ resolved
@@ -23,11 +23,8 @@
 ### Variables ###
 
 name = 'isofit'
-<<<<<<< HEAD
+
 __version__ = '1.4.0'
-=======
-
-__version__ = '1.3.1'
 
 jit_enabled = True
 
@@ -76,5 +73,4 @@
 
         if not self.condition:
             return func
-        return self.decorator(func, **self.kwargs)
->>>>>>> 5616ec4c
+        return self.decorator(func, **self.kwargs)