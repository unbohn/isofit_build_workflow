#! /usr/bin/env python3
#
#  Copyright 2018 California Institute of Technology
#
#  Licensed under the Apache License, Version 2.0 (the "License");
#  you may not use this file except in compliance with the License.
#  You may obtain a copy of the License at
#
#      http://www.apache.org/licenses/LICENSE-2.0
#
#  Unless required by applicable law or agreed to in writing, software
#  distributed under the License is distributed on an "AS IS" BASIS,
#  WITHOUT WARRANTIES OR CONDITIONS OF ANY KIND, either express or implied.
#  See the License for the specific language governing permissions and
#  limitations under the License.
#
# ISOFIT: Imaging Spectrometer Optimal FITting
# Authors: David R Thompson, david.r.thompson@jpl.nasa.gov
#          Nimrod Carmon, nimrod.carmon@jpl.nasa.gov
#

import json
import logging
import os
import re
import subprocess
from copy import deepcopy
from sys import platform

import numpy as np
import scipy.interpolate
import scipy.stats

from isofit.radiative_transfer.radiative_transfer_engine import RadiativeTransferEngine

from ..core.common import json_load_ascii, recursive_replace

Logger = logging.getLogger(__file__)

### Variables ###

eps = 1e-5  # used for finite difference derivative calculations
tropopause_altitude_km = 17.0

### Classes ###


class FileExistsError(Exception):
    """FileExistsError with a message."""

    def __init__(self, message):
        super(FileExistsError, self).__init__(message)


class ModtranRT(RadiativeTransferEngine):
    """A model of photon transport including the atmosphere."""

    @staticmethod
    def parseTokens(tokens: list, coszen: float) -> dict:
        """
        Processes tokens returned by parseLine()

        Parameters
        ----------
        tokens: list
            List of floats returned by parseLine()
        coszen: float
            cos(zenith(filename))

        Returns
        -------
        dict
            Dictionary of calculated values using the tokens list
        """
        irr = tokens[18] * 1e6 * np.pi / tokens[8] / coszen  # uW/nm/sr/cm2

        # fmt: off
        # If classic singlepart transmittance is used,
        # we store total transmittance ((down direct + down diffuse) * (up direct + up diffuse))
        # under the diffuse down transmittance key (transm_down_dif) to ensure consistency
        # Tokens[24] contains only the direct upward transmittance,
        # so we store it under the direct upward transmittance key (transm_up_dir)
        # ToDo: remove in future versions and enforce the use of multipart transmittance
        return {
            'solar_irr'          : irr,       # Solar irradiance
            'wl'                 : tokens[0], # Wavelength
            'rhoatm'             : tokens[4] * 1e6 * np.pi / (irr * coszen), # uW/nm/sr/cm2
            'width'              : tokens[8],
            'thermal_upwelling'  : (tokens[11] + tokens[12]) / tokens[8] * 1e6, # uW/nm/sr/cm2
            'thermal_downwelling': tokens[16] * 1e6 / tokens[8],
            'path_rdn'           : tokens[14] * 1e6 + tokens[15] * 1e6, # The sum of the (1) single scattering and (2) multiple scattering
            'grnd_rflt'          : tokens[16] * 1e6,        # ground reflected radiance (direct+diffuse+multiple scattering)
            'drct_rflt'          : tokens[17] * 1e6,        # same as 16 but only on the sun->surface->sensor path (only direct)
            'transm_down_dif'    : tokens[21] + tokens[22],  # total transmittance (down * up, direct + diffuse)
            'sphalb'             : tokens[23],  # atmospheric spherical albedo
            'transm_up_dir'      : tokens[24],  # upward direct transmittance
        }
        # fmt: on

    @staticmethod
    def parseLine(line: str) -> list:
        """
        Parses a single line of a .chn file into a list of token values

        Parameters
        ----------
        line: str
            Singular data line of a MODTRAN .chn file

        Returns
        -------
        list
            List of floats parsed from the line
        """
        # Fixes issues in large datasets where irrelevant columns touch which breaks parseTokens()
        line = line[:17] + " " + line[18:]

        return [float(match) for match in re.findall(r"(\d\S*)", line)]

    def load_chn(self, file: str, coszen: float, header: int = 5) -> dict:
        """
        Parses a MODTRAN channel file and extracts relevant data

        Parameters
        ----------
        file: str
            Path to a .chn file
        coszen: float
            ...
        header: int, defaults=5
            Number of lines to skip for the header

        Returns
        -------
        chn: dict
            Channel data
        """
        with open(file, "r") as f:
            lines = f.readlines()

        data = [lines[header:]]

        # Determine if this is a multipart transmittance file, break if so
        L = len(lines)
        for N in range(2, 4):  # Currently support 1, 2, and 3 part transmittance files
            # Length of each part
            n = int(L / N)

            # Check if the first line of the next part is the same
            if lines[1] == lines[n + 1]:
                Logger.debug(f"Channel file discovered to be {N} parts: {file}")

                # Parse the lines into N many parts
                data = []
                for i in range(N):
                    j = i + 1
                    data.append(lines[n * i : n * j][header:])

                # No need to check other N sizes
                break
        else:
            Logger.warning(
                "Channel file detected to be a single transmittance, support for this will be dropped in a future version."
                + " Please start using 2 or 3 multipart transmittance files."
            )

        parts = []
        for part, lines in enumerate(data):
            parsed = [self.parseTokens(self.parseLine(line), coszen) for line in lines]

            # Convert from: [{k1: v11, k2: v21}, {k1: v12, k2: v22}]
            #           to: {k1: [v11, v22], k2: [v21, v22]} - as numpy arrays
            combined = {}
            for i, parse in enumerate(parsed):
                for key, value in parse.items():
                    values = combined.setdefault(key, np.full(len(parsed), np.nan))
                    values[i] = value

            parts.append(combined)

        # Single transmittance files will be the first dict in the list, otherwise multiparts use two_albedo_method
        chn = parts[0]
        if len(parts) > 1:
            Logger.debug("Using two albedo method")
            chn = self.two_albedo_method(*parts, coszen, *self.test_rfls)

        return chn

    @staticmethod
    def load_tp6(file):
        """
        Parses relevant information from a tp6 file. Specifically, seeking a
        table in the unstructured text and extracting a column from it.

        Parameters
        ----------
        tp6: str
            tp6 file path
        """
        with open(file, "r") as tp6:
            lines = tp6.readlines()

        if not lines:
            raise ValueError(f"tp6 file is empty: {file}")

        for i, line in enumerate(lines):
            # Table found
            if "SINGLE SCATTER SOLAR" in line:
                i += 5  # Skip header
                break

        # Start at the table
        solzen = []
        for line in lines[i:]:
            split = line.split()

            # End of table
            if not split:
                break

            # Retrieve solar zenith
            solzen.append(float(split[3]))

        if not solzen:
            raise ValueError(f"No solar zenith found in tp6 file: {file}")

        return np.mean(solzen)

    def preSim(self):
        """
        Post-initialized, pre-simulation setup
        """
        self.filtpath = os.path.join(
            os.path.dirname(self.lut_path),
            f"wavelengths_{self.engine_config.engine_name}_{self.wl[0]}_{self.wl[-1]}.flt",
        )
        self.template = json_load_ascii(self.engine_config.template_file)["MODTRAN"]

        # Regenerate MODTRAN input wavelength file
        if not os.path.exists(self.filtpath):
            self.wl2flt(self.wl, self.fwhm, self.filtpath)

        # Insert aerosol templates, if specified
        if self.engine_config.aerosol_model_file is not None:
            self.template[0]["MODTRANINPUT"]["AEROSOLS"] = json_load_ascii(
                self.engine_config.aerosol_template_file
            )

        # Insert aerosol data, if specified
        if self.engine_config.aerosol_model_file is not None:
            aer_data = np.loadtxt(self.engine_config.aerosol_model_file)
            self.aer_wl = aer_data[:, 0]
            aer_data = np.transpose(aer_data[:, 1:])
            self.naer = int(len(aer_data) / 3)
            aer_absc, aer_extc, aer_asym = [], [], []
            for i in range(self.naer):
                aer_extc.append(aer_data[i * 3])
                aer_absc.append(aer_data[i * 3 + 1])
                aer_asym.append(aer_data[i * 3 + 2])
            self.aer_absc = np.array(aer_absc)
            self.aer_extc = np.array(aer_extc)
            self.aer_asym = np.array(aer_asym)

    def readSim(self, point):
        """
        For a given point, parses the tp6 and chn file and returns the data
        """
        file = os.path.join(self.sim_path, self.point_to_filename(point))

        solzen = self.load_tp6(f"{file}.tp6")
        coszen = np.cos(solzen * np.pi / 180.0)
        params = self.load_chn(f"{file}.chn", coszen)

        # Remove thermal terms in VSWIR runs to avoid incorrect usage
        if self.treat_as_emissive is False:
            for key in ["thermal_upwelling", "thermal_downwelling"]:
                if key in params:
                    Logger.debug(
                        f"Deleting key because treat_as_emissive is False: {key}"
                    )
                    del params[key]

        params["solzen"] = solzen
        params["coszen"] = coszen

        return params

    def makeSim(self, point, file=None, timeout=None):
        """
        Prepares the command to execute MODTRAN
        """
        filename_base = file or self.point_to_filename(point)

        # Translate ISOFIT generic lut names to MODTRAN-specific names
        translation = {
            "surface_elevation_km": "GNDALT",
            "observer_altitude_km": "H1ALT",
            "observer_azimuth": "TRUEAZ",
            "observer_zenith": "OBSZEN",
        }
        names = [translation.get(key, key) for key in self.lut_names]

        vals = dict([(n, v) for n, v in zip(names, point)])
        vals["DISALB"] = True
        vals["NAME"] = filename_base
        vals["FILTNM"] = os.path.normpath(self.filtpath)
        modtran_config_str, modtran_config = self.modtran_driver(dict(vals))

        # Check rebuild conditions: LUT is missing or from a different config
        infilename = "LUT_" + filename_base + ".json"
        infilepath = os.path.join(self.sim_path, "LUT_" + filename_base + ".json")

        if not self.required_results_exist(filename_base):
            rebuild = True
        else:
            # We compare the two configuration files, ignoring names and
            # wavelength paths which tend to be non-portable
            with open(infilepath, "r") as fin:
                current_config = json.load(fin)["MODTRAN"]
                current_config[0]["MODTRANINPUT"]["NAME"] = ""
                modtran_config[0]["MODTRANINPUT"]["NAME"] = ""
                current_config[0]["MODTRANINPUT"]["SPECTRAL"]["FILTNM"] = ""
                modtran_config[0]["MODTRANINPUT"]["SPECTRAL"]["FILTNM"] = ""
                current_str = json.dumps(current_config)
                modtran_str = json.dumps(modtran_config)
                rebuild = modtran_str.strip() != current_str.strip()

        if not rebuild:
            raise FileExistsError("File exists")

        # write_config_file
        with open(infilepath, "w") as f:
            f.write(modtran_config_str)

        # Specify location of the proper MODTRAN 6.0 binary for this OS
        xdir = {"linux": "linux", "darwin": "macos", "windows": "windows"}

        # Generate the CLI path
        cmd = os.path.join(
            self.engine_base_dir, "bin", xdir[platform], "mod6c_cons " + infilename
        )

        call = subprocess.run(cmd, shell=True, timeout=timeout, cwd=self.sim_path, capture_output=True)
        if call.stdout:
            Logger.error(call.stdout.decode())

    def modtran_driver(self, overrides):
        """Write a MODTRAN 6.0 input file."""

        param = deepcopy(self.template)

        if hasattr(self, "aer_absc"):
            fracs = np.zeros((self.naer))

        if "IPARM" not in param[0]["MODTRANINPUT"]["GEOMETRY"]:
            raise AttributeError("MODTRAN template requires an IPARM specification")

        if param[0]["MODTRANINPUT"]["GEOMETRY"]["ITYPE"] != 3:
            raise AttributeError("Currently unsupported modtran ITYPE specification")

        # Geometry values that depend on IPARM
        if (
            param[0]["MODTRANINPUT"]["GEOMETRY"]["IPARM"] == 12
            and "GMTIME" in overrides.keys()
        ):
            raise AttributeError(
                "GMTIME in MODTRAN driver overrides, but IPARM set to 12.  Check"
                " modtran template."
            )
        elif param[0]["MODTRANINPUT"]["GEOMETRY"]["IPARM"] == 11 and {
            "solar_azimuth",
            "solaz",
            "solar_zenith",
            "solzen",
        }.intersection(set(overrides.keys())):
            raise AttributeError(
                "Solar geometry (solar az/azimuth zen/zenith) is specified, but IPARM"
                " is set to 12.  Check MODTRAN template"
            )

        if {"PARM1", "PARM2"}.intersection(set(overrides.keys())):
            raise AttributeError(
                "PARM1 and PARM2 keys not supported as LUT dimensions.  Please use"
                " either solar_azimuth/solaz or solar_zenith/solzen"
            )

        # Perform overrides
        for key, val in overrides.items():
            recursive_replace(param, key, val)

            if key.startswith("AER"):
                i = int(key.split("_")[-1])
                fracs[i] = val

            elif key in ["EXT550", "AOT550", "AOD550"]:
                # MODTRAN 6.0 convention treats negative visibility as AOT550
                recursive_replace(param, "VIS", -val)

            elif key == "FILTNM":
                param[0]["MODTRANINPUT"]["SPECTRAL"]["FILTNM"] = val

            elif key == "FILTNM":
                param[0]["MODTRANINPUT"]["SPECTRAL"]["FILTNM"] = val

            # Geometry parameters we want to populate even if unassigned
            elif key in ["H1ALT", "IDAY", "TRUEAZ", "OBSZEN", "GMTIME"]:
                param[0]["MODTRANINPUT"]["GEOMETRY"][key] = val

            elif key == "AIRT_DELTA_K":
                # If there is no profile already provided ...
                if (
                    param[0]["MODTRANINPUT"]["ATMOSPHERE"]["MODEL"]
                    != "ATM_USER_ALT_PROFILE"
                ):
                    # MODTRAN cannot accept a ground altitude above 6 km, so keep all layers after that
                    gndalt = param[0]["MODTRANINPUT"]["SURFACE"]["GNDALT"]

                    # E.g.: [1.5, 2, 3, 4, 5]
                    low_altitudes = [gndalt] + list(
                        np.arange(6 - np.ceil(gndalt)) + np.ceil(gndalt)
                    )

                    # MODTRAN cannot accept a ground altitude above 6 km, so keep all layers after that
                    hi_altitudes = [
                        6.0,
                        7.0,
                        8.0,
                        9.0,
                        10.0,
                        11.0,
                        12.0,
                        13.0,
                        14.0,
                        15.0,
                        16.0,
                        17.0,
                        18.0,
                        19.0,
                        20.0,
                        21.0,
                        22.0,
                        23.0,
                        24.0,
                        25.0,
                        30.0,
                        35.0,
                        40.0,
                        45.0,
                        50.0,
                        55.0,
                        60.0,
                        70.0,
                        80.0,
                        100.0,
                    ]

                    altitudes = (
                        low_altitudes + hi_altitudes
                    )  # Append lists, don't add altitudes!

                    prof_unt_tdelta_kelvin = np.where(
                        np.array(altitudes) <= tropopause_altitude_km, val, 0
                    )

                    altitude_dict = {
                        "TYPE": "PROF_ALTITUDE",
                        "UNITS": "UNT_KILOMETERS",
                        "PROFILE": altitudes,
                    }
                    delta_kelvin_dict = {
                        "TYPE": "PROF_TEMPERATURE",
                        "UNITS": "UNT_TDELTA_KELVIN",
                        "PROFILE": prof_unt_tdelta_kelvin.tolist(),
                    }

                    param[0]["MODTRANINPUT"]["ATMOSPHERE"][
                        "MODEL"
                    ] = "ATM_USER_ALT_PROFILE"
                    param[0]["MODTRANINPUT"]["ATMOSPHERE"]["NPROF"] = 2
                    param[0]["MODTRANINPUT"]["ATMOSPHERE"]["NLAYERS"] = len(altitudes)
                    param[0]["MODTRANINPUT"]["ATMOSPHERE"]["PROFILES"] = [
                        altitude_dict,
                        delta_kelvin_dict,
                    ]

                else:  # A profile is already provided, assume that it includes PROF_ALTITUDE
                    nprof = param[0]["MODTRANINPUT"]["ATMOSPHERE"]["NPROF"]
                    profile_types = []
                    for i in range(nprof):
                        profile_types.append(
                            param[0]["MODTRANINPUT"]["ATMOSPHERE"]["PROFILES"][i][
                                "TYPE"
                            ]
                        )

                    ind_prof_altitude = profile_types.index("PROF_ALTITUDE")
                    prof_altitude = np.array(
                        param[0]["MODTRANINPUT"]["ATMOSPHERE"]["PROFILES"][
                            ind_prof_altitude
                        ]["PROFILE"]
                    )

                    if "PROF_TEMPERATURE" in profile_types:
                        # If a temperature profile already exists, then we must add the temperature delta to that
                        # as MODTRAN apparently does not allow have both an offset and a specified temperature
                        ind_prof_temperature = profile_types.index("PROF_TEMPERATURE")
                        prof_temperature = np.array(
                            param[0]["MODTRANINPUT"]["ATMOSPHERE"]["PROFILES"][
                                ind_prof_temperature
                            ]["PROFILE"]
                        )
                        prof_temperature = np.where(
                            prof_altitude <= tropopause_altitude_km,
                            prof_temperature + val,
                            prof_temperature,
                        )
                        param[0]["MODTRANINPUT"]["ATMOSPHERE"]["PROFILES"][
                            ind_prof_temperature
                        ]["PROFILE"] = prof_temperature.tolist()

                    else:
                        # If a temperature profile does not exist, then use UNT_TDELTA_KELVIN
                        prof_unt_tdelta_kelvin = np.where(
                            prof_altitude <= tropopause_altitude_km, val, 0.0
                        )
                        prof_unt_tdelta_kelvin_dict = {
                            "TYPE": "PROF_TEMPERATURE",
                            "UNITS": "UNT_TDELTA_KELVIN",
                            "PROFILE": prof_unt_tdelta_kelvin.tolist(),
                        }
                        param[0]["MODTRANINPUT"]["ATMOSPHERE"]["PROFILES"].append(
                            prof_unt_tdelta_kelvin_dict
                        )
                        param[0]["MODTRANINPUT"]["ATMOSPHERE"]["NPROF"] = nprof + 1

            # Surface parameters we want to populate even if unassigned
            elif key in ["GNDALT"]:
                param[0]["MODTRANINPUT"]["SURFACE"][key] = val

            elif key in ["solar_azimuth", "solaz"]:
                if "TRUEAZ" not in param[0]["MODTRANINPUT"]["GEOMETRY"]:
                    raise AttributeError(
                        "Cannot have solar azimuth in LUT without specifying TRUEAZ. "
                        " Use RELAZ instead."
                    )
                param[0]["MODTRANINPUT"]["GEOMETRY"]["PARM1"] = (
                    param[0]["MODTRANINPUT"]["GEOMETRY"]["TRUEAZ"] - val + 180
                )

            elif key in ["solar_zenith", "solzen"]:
                param[0]["MODTRANINPUT"]["GEOMETRY"]["PARM2"] = abs(val)

            # elif key in ['altitude_km']

            # elif key in ['altitude_km']

            elif key in ["DISALB", "NAME"]:
                recursive_replace(param, key, val)
            elif key in param[0]["MODTRANINPUT"]["ATMOSPHERE"].keys():
                recursive_replace(param, key, val)
            else:
                raise AttributeError(
                    "Unsupported MODTRAN parameter {} specified".format(key)
                )

        # For custom aerosols, specify final extinction and absorption
        # MODTRAN 6.0 convention treats negative visibility as AOT550
        if hasattr(self, "aer_absc"):
            total_aot = fracs.sum()
            recursive_replace(param, "VIS", -total_aot)
            total_extc = self.aer_extc.T.dot(fracs)
            total_absc = self.aer_absc.T.dot(fracs)
            norm_fracs = fracs / (fracs.sum())
            total_asym = self.aer_asym.T.dot(norm_fracs)

            # Normalize to 550 nm
            total_extc550 = scipy.interpolate.interp1d(self.aer_wl, total_extc)(0.55)
            lvl0 = param[0]["MODTRANINPUT"]["AEROSOLS"]["IREGSPC"][0]
            lvl0["NARSPC"] = len(self.aer_wl)
            lvl0["VARSPC"] = [float(v) for v in self.aer_wl]
            lvl0["ASYM"] = [float(v) for v in total_asym]
            lvl0["EXTC"] = [float(v) / total_extc550 for v in total_extc]
            lvl0["ABSC"] = [float(v) / total_extc550 for v in total_absc]

<<<<<<< HEAD
        if self.engine_config.multipart_transmittance:
=======
        if self.multipart_transmittance:
>>>>>>> b4fd90c9
            const_rfl = np.array(np.array(self.test_rfls) * 100, dtype=int)
            # Here we copy the original config and just change the surface reflectance
            param[0]["MODTRANINPUT"]["CASE"] = 0
            param[0]["MODTRANINPUT"]["SURFACE"]["SURFP"][
                "CSALB"
            ] = f"LAMB_CONST_{const_rfl[0]}_PCT"
            param1 = deepcopy(param[0])
            param1["MODTRANINPUT"]["CASE"] = 1
            param1["MODTRANINPUT"]["SURFACE"]["SURFP"][
                "CSALB"
            ] = f"LAMB_CONST_{const_rfl[1]}_PCT"
            param.append(param1)
            param2 = deepcopy(param[0])
            param2["MODTRANINPUT"]["CASE"] = 2
            param2["MODTRANINPUT"]["SURFACE"]["SURFP"][
                "CSALB"
            ] = f"LAMB_CONST_{const_rfl[2]}_PCT"
            param.append(param2)

        return json.dumps({"MODTRAN": param}), param

    def check_modtran_water_upperbound(self) -> float:
        """Check to see what the max water vapor values is at the first point in the LUT

        Returns:
            float: max water vapor value, or None if test fails
        """
        point = np.array([x[-1] for x in self.lut_grids])

        # Set the H2OSTR value as arbitrarily high - 50 g/cm2 in this case
        point[self.lut_names.index("H2OSTR")] = 50

        filebase = os.path.join(self.sim_path, "H2O_bound_test")
        self.makeSim(point, filebase)

        max_water = None
        with open(
            os.path.join(self.sim_path, filebase + ".tp6"), errors="ignore"
        ) as tp6file:
            for count, line in enumerate(tp6file):
                if "The water column is being set to the maximum" in line:
                    max_water = line.split(",")[1].strip()
                    max_water = float(max_water.split(" ")[0])
                    break

        return max_water

    def required_results_exist(self, filename_base):
        infilename = os.path.join(self.sim_path, "LUT_" + filename_base + ".json")
        outchnname = os.path.join(self.sim_path, filename_base + ".chn")
        outtp6name = os.path.join(self.sim_path, filename_base + ".tp6")

        if (
            os.path.isfile(infilename)
            and os.path.isfile(outchnname)
            and os.path.isfile(outtp6name)
        ):
            return True
        else:
            return False

    def wl2flt(self, wavelengths: np.array, fwhms: np.array, outfile: str) -> None:
        """Helper function to generate Gaussian distributions around the
        center wavelengths.

        Args:
            wavelengths: wavelength centers
            fwhms: full width at half max
            outfile: file to write to

        """

        sigmas = fwhms / 2.355
        span = 2.0 * np.abs(wavelengths[1] - wavelengths[0])  # nm
        steps = 101

        with open(outfile, "w") as fout:
            fout.write("Nanometer data for sensor\n")
            for wl, fwhm, sigma in zip(wavelengths, fwhms, sigmas):
                ws = wl + np.linspace(-span, span, steps)
                vs = scipy.stats.norm.pdf(ws, wl, sigma)
                vs = vs / vs[int(steps / 2)]
                wns = 10000.0 / (ws / 1000.0)

                fout.write("CENTER:  %6.2f NM   FWHM:  %4.2f NM\n" % (wl, fwhm))

                for w, v, wn in zip(ws, vs, wns):
                    fout.write(" %9.4f %9.7f %9.2f\n" % (w, v, wn))<|MERGE_RESOLUTION|>--- conflicted
+++ resolved
@@ -340,7 +340,9 @@
             self.engine_base_dir, "bin", xdir[platform], "mod6c_cons " + infilename
         )
 
-        call = subprocess.run(cmd, shell=True, timeout=timeout, cwd=self.sim_path, capture_output=True)
+        call = subprocess.run(
+            cmd, shell=True, timeout=timeout, cwd=self.sim_path, capture_output=True
+        )
         if call.stdout:
             Logger.error(call.stdout.decode())
 
@@ -582,11 +584,7 @@
             lvl0["EXTC"] = [float(v) / total_extc550 for v in total_extc]
             lvl0["ABSC"] = [float(v) / total_extc550 for v in total_absc]
 
-<<<<<<< HEAD
-        if self.engine_config.multipart_transmittance:
-=======
         if self.multipart_transmittance:
->>>>>>> b4fd90c9
             const_rfl = np.array(np.array(self.test_rfls) * 100, dtype=int)
             # Here we copy the original config and just change the surface reflectance
             param[0]["MODTRANINPUT"]["CASE"] = 0
