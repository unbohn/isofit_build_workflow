--- conflicted
+++ resolved
@@ -24,10 +24,6 @@
 
 name = "isofit"
 
-<<<<<<< HEAD
-__version__ = "2.9.7.1"
-=======
 __version__ = '2.9.8'
->>>>>>> 3f3843ea
 
 warnings_enabled = False