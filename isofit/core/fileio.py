--- conflicted
+++ resolved
@@ -409,7 +409,6 @@
                 self.iter_inds.append([row, col])
         self.iter_inds = s.array(self.iter_inds)
 
-<<<<<<< HEAD
     def get_components_at_index(self, index):
         """
         Get the spectrum from the file at the specified index.  Helper/
@@ -440,43 +439,6 @@
         for source in self.infiles:
             if s.all(abs(data[source] - self.infiles[source].flag) < eps):
                 return False, r, c, None, None, None
-=======
-    def __iter__(self):
-        """Reset the iterator."""
-
-        self.iter = 0
-        return self
-
-    def __next__(self):
-        """Get the next spectrum from the file. Turn the iteration number
-        into row/column indices and read from all input products."""
-
-        # Try to read data until we hit the end or find good values
-        success = False
-        while not success:
-            if self.iter == len(self.iter_inds):
-                self.flush_buffers()
-                raise StopIteration
-
-            # Determine the appropriate row, column index. and initialize the
-            # data dictionary with empty entries.
-            r, c = self.iter_inds[self.iter]
-            self.iter = self.iter + 1
-            data = dict([(i, None) for i in self.possible_inputs])
-            logging.debug('Row %i Column %i' % (r, c))
-
-            # Read data from any of the input files that are defined.
-            for source in self.infiles:
-                data[source] = self.infiles[source].read_spectrum(r, c)
-                if (self.iter % flush_rate) == 0:
-                    self.infiles[source].flush_buffers()
-
-            # Check for any bad data flags
-            success = True
-            for source in self.infiles:
-                if s.all(abs(data[source]-self.infiles[source].flag) < eps):
-                    success = False
->>>>>>> dfbfef7a
 
         # We apply the calibration correciton here for simplicity.
         meas = data['measured_radiance_file']
