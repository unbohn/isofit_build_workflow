#! /usr/bin/env python3
#
#  Copyright 2019 California Institute of Technology
#
#  Licensed under the Apache License, Version 2.0 (the "License");
#  you may not use this file except in compliance with the License.
#  You may obtain a copy of the License at
#
#      http://www.apache.org/licenses/LICENSE-2.0
#
#  Unless required by applicable law or agreed to in writing, software
#  distributed under the License is distributed on an "AS IS" BASIS,
#  WITHOUT WARRANTIES OR CONDITIONS OF ANY KIND, either express or implied.
#  See the License for the specific language governing permissions and
#  limitations under the License.
#
# ISOFIT: Imaging Spectrometer Optimal FITting
# Author: David R Thompson, david.r.thompson@jpl.nasa.gov
#

import scipy
from spectral.io import envi
import skimage
from skimage.segmentation import slic
import numpy as np
import ray
import atexit
import logging
from isofit.core.common import envi_header


@ray.remote
def segment_chunk(lstart, lend, in_file, nodata_value, npca, segsize, logfile=None, loglevel='INFO'):
    """
    Segment a small chunk of the image

    Args:
        lstart: starting position in image file
        lend:  stopping position in image file
        in_file: file path to segment
        nodata_value: value to ignore
        npca:  number of pca components to use
        segsize: mean segmentation size
        logfile: logging file name
        loglevel: logging level

    Returns:
        lstart: starting position in image file
        lend: stopping position in image file
        labels: labeled image chunk

    """
    logging.basicConfig(format='%(levelname)s:%(asctime)s ||| %(message)s', level=loglevel, filename=logfile,
                        datefmt='%Y-%m-%d,%H:%M:%S')

    logging.info(f'{lstart}: starting')

    in_img = envi.open(envi_header(in_file), in_file)
    meta = in_img.metadata
    nl, nb, ns = [int(meta[n]) for n in ('lines', 'bands', 'samples')]
    img_mm = in_img.open_memmap(interleave='bip', writable=False)

    # Do quick single-band screen before reading all bands
    use = np.logical_not(np.isclose(np.array(img_mm[lstart:lend, :, 0]), nodata_value))
    if np.sum(use) == 0:
        logging.info(f'{lstart}: no non null data present, returning early')
        return lstart, lend, np.zeros((use.shape[0], ns))

    x = np.array(img_mm[lstart:lend, :, :]).astype(np.float32)
    nc = x.shape[0]
    x = x.reshape((nc * ns, nb))
    logging.debug(f'{lstart}: read and reshaped data')

    # Excluding bad locations, calculate top PCA coefficients
    use = np.all(abs(x - nodata_value) > 1e-6, axis=1)

    # If this chunk is empty, return immediately
    if np.sum(use) == 0:
        logging.info(f'{lstart}: no non null data present, returning early')
        return lstart, lend, np.zeros((nc, ns))

    mu = x[use, :].mean(axis=0)
    C = np.cov(x[use, :], rowvar=False)
    [v, d] = scipy.linalg.eigh(C)

    # Determine segmentation compactness scaling based on eigenvalues
    # Override with a floor value to prevent zeros
    cmpct = scipy.linalg.norm(np.sqrt(v[-npca:]))
    if cmpct < 1e-6:
        cmpct = 10.0
        print('Compactness override: %f' % cmpct)

    # Project, redimension as an image with "npca" channels, and segment
    x_pca_subset = (x[use, :] - mu) @ d[:, -npca:]
    del x, mu, d
    x_pca = np.zeros((nc, ns, npca))
    x_pca[use.reshape(nc, ns), :] = x_pca_subset
    del x_pca_subset
    
    x_pca = x_pca.reshape([nc, ns, npca])
    seg_in_chunk = int(sum(use) / float(segsize))

    logging.debug(f'{lstart}: starting slic')
<<<<<<< HEAD
    labels = slic(x_pca, n_segments=seg_in_chunk, compactness=cmpct, max_num_iter=10, sigma=0, channel_axis=2,
                  enforce_connectivity=True, min_size_factor=0.5, max_size_factor=3, mask=use.reshape(nc, ns))
=======
    # for now, check the version of skimage to support call with deprecated parameters
    if skimage.__version__ >= '0.19.0':
        labels = slic(x_pca, n_segments=seg_in_chunk, compactness=cmpct, max_num_iter=10, sigma=0, channel_axis=2,
                      enforce_connectivity=True, min_size_factor=0.5, max_size_factor=3, mask=use.reshape(nc, ns))
    else:
        labels = slic(x_pca, n_segments=seg_in_chunk, compactness=cmpct, max_iter=10, sigma=0, multichannel=True,
                      enforce_connectivity=True, min_size_factor=0.5, max_size_factor=3, mask=use.reshape(nc, ns))
>>>>>>> 2c9f054f

    # Reindex the subscene labels and place them into the larger scene
    labels = labels.reshape([nc * ns])
    labels[np.logical_not(use)] = 0
    labels = labels.reshape([nc, ns])

    logging.info(f'{lstart}: completing')
    return lstart, lend, labels


def segment(spectra: tuple, nodata_value: float, npca: int, segsize: int, nchunk: int, n_cores: int = 1,
            ray_address: str = None, ray_redis_password: str = None,
            ray_temp_dir=None, ray_ip_head=None, logfile=None, loglevel='INFO'):
    """
    Segment an image using SLIC on a PCA.

    Args:
        spectra: tuple of filepaths of image to segment and (optionally) output label file
        nodata_value: data to ignore in radiance image
        npca: number of pca components to use
        segsize: mean segmentation size
        nchunk: size of each image chunk
        n_cores: number of cores to use
        ray_address: ray address to connect to (for multinode implementation)
        ray_redis_password: ray password to use (for multinode implementation)
        ray_temp_dir: ray temp directory to reference
        ray_ip_head: ray ip head to reference (for multinode use)
        logfile: logging file to output to
        loglevel: logging level to use

    """

    logging.basicConfig(format='%(levelname)s:%(message)s', level=loglevel, filename=logfile)

    in_file = spectra[0]
    if len(spectra) > 1 and type(spectra) is tuple:
        lbl_file = spectra[1]
    else:
        lbl_file = spectra + '_lbl'

    # Open input data, get dimensions
    in_img = envi.open(envi_header(in_file), in_file)
    meta = in_img.metadata
    nl, nb, ns = [int(meta[n]) for n in ('lines', 'bands', 'samples')]

    # Start up a ray instance for parallel work
    rayargs = {'ignore_reinit_error': True,
               'local_mode': n_cores == 1,
               "address": ray_address,
               'include_dashboard': False,
               '_temp_dir': ray_temp_dir,
               "_redis_password": ray_redis_password}

    # We can only set the num_cpus if running on a single-node
    if ray_ip_head is None and ray_redis_password is None:
        rayargs['num_cpus'] = n_cores

    ray.init(**rayargs)
    atexit.register(ray.shutdown)

    # Iterate through image "chunks," segmenting as we go
    all_labels = np.zeros((nl, ns), dtype=np.int64)
    jobs = []

    # Enforce a minimum chunk size to prevent singularities downstream
    # This could eventually be made a user-tunable parameter but this
    # value should work in all cases
    min_lines_per_chunk = 10
    for lstart in np.arange(0, nl-min_lines_per_chunk, nchunk):

        # Extend any chunk that falls within a small margin of the
        # end of the flightline
        lend = min(lstart+nchunk, nl)
        if lend > (nl-min_lines_per_chunk):
            lend = nl

        # Extract data
        jobs.append(segment_chunk.remote(lstart, lend, in_file, nodata_value, npca, segsize, logfile=logfile,
                                         loglevel=loglevel))

    # Collect results, making sure each chunk is distinct, and enforce an order
    next_label = 1
    rreturn = [ray.get(jid) for jid in jobs]
    for lstart, lend, ret in rreturn:
        if ret is not None:
            logging.debug(f'Collecting chunk: {lstart}')
            chunk_label = ret.copy()
            unique_chunk_labels = np.unique(chunk_label[chunk_label != 0])
            ordered_chunk_labels = np.zeros(chunk_label.shape)
            for lbl in unique_chunk_labels:
                ordered_chunk_labels[chunk_label == lbl] = next_label
                next_label += 1
            all_labels[lstart:lend, ...] = ordered_chunk_labels
    del rreturn
    ray.shutdown()

    # Final file I/O
    logging.debug('Writing output')
    lbl_meta = {"samples": str(ns), "lines": str(nl), "bands": "1",
                "header offset": "0", "file type": "ENVI Standard",
                "data type": "4", "interleave": "bil"}
    lbl_img = envi.create_image(envi_header(lbl_file), lbl_meta, ext='', force=True)
    lbl_mm = lbl_img.open_memmap(interleave='source', writable=True)
    lbl_mm[:, :] = np.array(all_labels, dtype=np.float32).reshape((nl, 1, ns))
    del lbl_mm<|MERGE_RESOLUTION|>--- conflicted
+++ resolved
@@ -101,10 +101,6 @@
     seg_in_chunk = int(sum(use) / float(segsize))
 
     logging.debug(f'{lstart}: starting slic')
-<<<<<<< HEAD
-    labels = slic(x_pca, n_segments=seg_in_chunk, compactness=cmpct, max_num_iter=10, sigma=0, channel_axis=2,
-                  enforce_connectivity=True, min_size_factor=0.5, max_size_factor=3, mask=use.reshape(nc, ns))
-=======
     # for now, check the version of skimage to support call with deprecated parameters
     if skimage.__version__ >= '0.19.0':
         labels = slic(x_pca, n_segments=seg_in_chunk, compactness=cmpct, max_num_iter=10, sigma=0, channel_axis=2,
@@ -112,7 +108,6 @@
     else:
         labels = slic(x_pca, n_segments=seg_in_chunk, compactness=cmpct, max_iter=10, sigma=0, multichannel=True,
                       enforce_connectivity=True, min_size_factor=0.5, max_size_factor=3, mask=use.reshape(nc, ns))
->>>>>>> 2c9f054f
 
     # Reindex the subscene labels and place them into the larger scene
     labels = labels.reshape([nc * ns])
